module github.com/projectdiscovery/tunnelx

<<<<<<< HEAD
go 1.24.0
=======
go 1.24
>>>>>>> bde947b9

toolchain go1.24.5

require (
	github.com/pkg/errors v0.9.1
	github.com/projectdiscovery/freeport v0.0.7
	github.com/projectdiscovery/goflags v0.1.65
	github.com/projectdiscovery/gologger v1.1.30
	github.com/projectdiscovery/utils v0.2.18
	github.com/rs/xid v1.6.0
<<<<<<< HEAD
=======
	github.com/things-go/go-socks5 v0.0.6
>>>>>>> bde947b9
	golang.org/x/crypto v0.36.0
)

require (
	github.com/andybalholm/brotli v1.1.0 // indirect
	github.com/asaskevich/govalidator v0.0.0-20230301143203-a9d515a09cc2 // indirect
	github.com/aymerick/douceur v0.2.0 // indirect
	github.com/cnf/structhash v0.0.0-20201127153200-e1b16c1ebc08 // indirect
	github.com/dsnet/compress v0.0.2-0.20210315054119-f66993602bf5 // indirect
	github.com/golang/snappy v0.0.4 // indirect
	github.com/google/shlex v0.0.0-20191202100458-e7afc7fbc510 // indirect
	github.com/gorilla/css v1.0.1 // indirect
	github.com/json-iterator/go v1.1.12 // indirect
	github.com/klauspost/compress v1.17.8 // indirect
	github.com/klauspost/pgzip v1.2.6 // indirect
	github.com/logrusorgru/aurora v2.0.3+incompatible // indirect
	github.com/mattn/go-isatty v0.0.20 // indirect
	github.com/mholt/archiver/v3 v3.5.1 // indirect
	github.com/microcosm-cc/bluemonday v1.0.27 // indirect
	github.com/miekg/dns v1.1.56 // indirect
	github.com/modern-go/concurrent v0.0.0-20180306012644-bacd9c7ef1dd // indirect
	github.com/modern-go/reflect2 v1.0.2 // indirect
	github.com/nwaples/rardecode v1.1.3 // indirect
	github.com/pierrec/lz4/v4 v4.1.21 // indirect
	github.com/projectdiscovery/blackrock v0.0.1 // indirect
	github.com/saintfish/chardet v0.0.0-20230101081208-5e3ef4b5456d // indirect
	github.com/tidwall/gjson v1.14.3 // indirect
	github.com/tidwall/match v1.1.1 // indirect
	github.com/tidwall/pretty v1.2.0 // indirect
	github.com/ulikunitz/xz v0.5.12 // indirect
	github.com/xi2/xz v0.0.0-20171230120015-48954b6210f8 // indirect
	go.uber.org/multierr v1.11.0 // indirect
	golang.org/x/exp v0.0.0-20221205204356-47842c84f3db // indirect
	golang.org/x/mod v0.17.0 // indirect
	golang.org/x/net v0.38.0 // indirect
	golang.org/x/sync v0.8.0 // indirect
	golang.org/x/sys v0.31.0 // indirect
	golang.org/x/tools v0.21.1-0.20240508182429-e35e4ccd0d2d // indirect
	gopkg.in/djherbis/times.v1 v1.3.0 // indirect
	gopkg.in/yaml.v3 v3.0.1 // indirect
)<|MERGE_RESOLUTION|>--- conflicted
+++ resolved
@@ -1,10 +1,6 @@
 module github.com/projectdiscovery/tunnelx
 
-<<<<<<< HEAD
-go 1.24.0
-=======
 go 1.24
->>>>>>> bde947b9
 
 toolchain go1.24.5
 
@@ -15,10 +11,7 @@
 	github.com/projectdiscovery/gologger v1.1.30
 	github.com/projectdiscovery/utils v0.2.18
 	github.com/rs/xid v1.6.0
-<<<<<<< HEAD
-=======
 	github.com/things-go/go-socks5 v0.0.6
->>>>>>> bde947b9
 	golang.org/x/crypto v0.36.0
 )
 
